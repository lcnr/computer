# Micro Commands

0. Increment P
1. Bus to RAM
2. Bus select Accu (default RAM)
3. RAM select M (default P)

---
4. Bus to M1
5. Bus to M2
6. Bus to P1
7. Bus to P2
---
8. Update Accu
9. Accu select Bus (default ALU)
10. Zero Bus
11. Update IR
---
12. Update IR
13. ALU
14. ALU
15. ALU

## ALU

- `0b000`: `Accu + Bus`
- `0b001`: `Accu - Bus`
- `0b010`: `Accu & Bus`
- `0b011`: `Accu | Bus`
- `0b100`: `Accu ^ Bus`
- `0b101`: `!Accu`
- `0b110`: `Accu << Bus`
- `0b111`: `Accu >> Bus`

## Update IR

- `0b00`: don't update
- `0b01`: unconditional update
- `0b10`: update on Carry
- `0b11`: update on Zero

# Commands

*steps are stored in RAM with the order 1, 2, 4, 3 to prevent timing errors. (Huffman code 00 01 11 10)*

- `0x00`, idle: do nothing/simply increment PC by 1,
- `0x01`, addc: Accu = Accu + mem[PC + 1]; PC += 2;
- `0x02`, addm: Accu = Accu + mem[MR]; PC += 1;
- `0x03`, subc: Accu = Accu - mem[PC + 1]; PC += 2;
- `0x04`, subm: Accu = Accu - mem[MR]; PC += 1;
- `0x05`, shlc: Accu = Accu << mem[PC + 1]; PC += 2;
- `0x06`, shlm: Accu = Accu << mem[MR]; PC += 1;
- `0x07`, shrc: Accu = Accu >> mem[PC + 1]; PC += 2;
<<<<<<< HEAD
- `0x08`, shrm: Accu = Accu >> mem[MR]; PC += 1;
=======
- `0x08`, shrm: Accu = Accu >> mem[MR]; PC += 1;gitt a
>>>>>>> 6d168d56
- `0x09`, andc: Accu = Accu & mem[PC + 1]; PC += 2; TODO
- `0x0a`, andm: Accu = Accu & mem[MR]; PC += 1; TODO
- `0x0b`, orc: Accu = Accu | mem[PC + 1]; PC += 2; TODO
- `0x0c`, orm: Accu = Accu | mem[MR]; PC += 1; TODO
- `0x0d`, xorc: Accu = Accu ^ mem[PC + 1]; PC += 2; TODO
- `0x0e`, xorm: Accu = Accu ^ mem[MR]; PC += 1; TODO
- `0x0f`, inv: Accu = !Accu; PC += 1; TODO

- `0x10`, loadc: Accu = Mem[PC + 1]; PC += 2;
- `0x11`, loadm: Accu = mem[MR]; PC += 1;
- `0x12`, store: mem[MR] = Accu; PC += 1; TODO
- `0x13`, setc M1: M1 = mem[PC + 1]; PC += 2; TODO
- `0x14`, seta M1: M1 = Accu; PC += 1; TODO
- `0x15`, setc M2: M2 = mem[PC + 1]; PC += 2; TODO
- `0x16`, seta M2: M2 = Accu; PC += 1; TODO
- `0x17`, zero: Accu = 0; PC += 1; TODO

- `0x18`, jmpc: P1 = Mem[PC + 1]; PC += 2; TODO
- `0x19`, jmpa: P1 = Accu; PC += 1; TODO
- `0x1a`, ljmpc: P1 = 0; P2 = Mem[PC + 1]; PC += 2; TODO
- `0x1b`, ljmpa: P1 = 0; P2 = Accu; PC += 1; TODO
- `0x1c`, jmpzc: if Accu == 0 { P1 = Mem[PC + 1] } else { PC += 2 }; TODO
- `0x1d`, jmpza: if Accu == 0 { P1 = Accu } else { PC += 1 }; TODO
- `0x1e`, ljmpzc: if Accu == 0 { P1 = 0; P2 = Mem[PC + 1] } else { PC += 2 }; TODO
- `0x1f`, ljmpza: if Accu == 0 { P1 = 0; P2 = Accu } else { PC += 1 }; TODO
- `0x20`, jmpnzc: if Accu != 0 { P1 = Mem[PC + 1] } else { PC += 2 }; TODO
- `0x21`, jmpnza: if Accu != 0 { P1 = Accu } else { PC += 1 }; TODO
- `0x22`, ljmpnzc: if Accu != 0 { P1 = 0; P2 = Mem[PC + 1] } else { PC += 2 }; TODO
- `0x23`, ljmpnza: if Accu != 0 { P1 = 0; P2 = Accu } else { PC += 1 }; TODO

- `0xff`, reset: set registers, RAM, PC to 0<|MERGE_RESOLUTION|>--- conflicted
+++ resolved
@@ -51,17 +51,13 @@
 - `0x05`, shlc: Accu = Accu << mem[PC + 1]; PC += 2;
 - `0x06`, shlm: Accu = Accu << mem[MR]; PC += 1;
 - `0x07`, shrc: Accu = Accu >> mem[PC + 1]; PC += 2;
-<<<<<<< HEAD
 - `0x08`, shrm: Accu = Accu >> mem[MR]; PC += 1;
-=======
-- `0x08`, shrm: Accu = Accu >> mem[MR]; PC += 1;gitt a
->>>>>>> 6d168d56
-- `0x09`, andc: Accu = Accu & mem[PC + 1]; PC += 2; TODO
-- `0x0a`, andm: Accu = Accu & mem[MR]; PC += 1; TODO
-- `0x0b`, orc: Accu = Accu | mem[PC + 1]; PC += 2; TODO
-- `0x0c`, orm: Accu = Accu | mem[MR]; PC += 1; TODO
-- `0x0d`, xorc: Accu = Accu ^ mem[PC + 1]; PC += 2; TODO
-- `0x0e`, xorm: Accu = Accu ^ mem[MR]; PC += 1; TODO
+- `0x09`, andc: Accu = Accu & mem[PC + 1]; PC += 2;
+- `0x0a`, andm: Accu = Accu & mem[MR]; PC += 1;
+- `0x0b`, orc: Accu = Accu | mem[PC + 1]; PC += 2;
+- `0x0c`, orm: Accu = Accu | mem[MR]; PC += 1;
+- `0x0d`, xorc: Accu = Accu ^ mem[PC + 1]; PC += 2;
+- `0x0e`, xorm: Accu = Accu ^ mem[MR]; PC += 1;
 - `0x0f`, inv: Accu = !Accu; PC += 1; TODO
 
 - `0x10`, loadc: Accu = Mem[PC + 1]; PC += 2;
